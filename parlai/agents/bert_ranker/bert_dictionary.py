--- conflicted
+++ resolved
@@ -10,13 +10,8 @@
     from pytorch_pretrained_bert import BertTokenizer
 except ImportError:
     raise ImportError(
-<<<<<<< HEAD
-        "BERT rankers needs pytorch-pretrained-BERT installed. \n "
-        "pip install pytorch-pretrained-bert"
-=======
         'BERT rankers needs pytorch-pretrained-BERT installed. \n '
         'pip install pytorch-pretrained-bert'
->>>>>>> 5e5776e9
     )
 
 from .helpers import VOCAB_PATH
@@ -32,7 +27,6 @@
         super().__init__(opt)
 
         # initialize from vocab path
-<<<<<<< HEAD
         if "bert_model" in opt:
             download(opt["datapath"], bert_model=opt["bert_model"])
             vocab_path = os.path.join(
@@ -64,22 +58,7 @@
             0
         ]  # should be 102
         self.pad_idx = self.tokenizer.convert_tokens_to_ids(["[PAD]"])[0]  # should be 0
-=======
-        download(opt['datapath'])
-        vocab_path = os.path.join(opt['datapath'], 'models', 'bert_models', VOCAB_PATH)
-        self.tokenizer = BertTokenizer.from_pretrained(vocab_path)
 
-        self.start_token = '[CLS]'
-        self.end_token = '[SEP]'
-        self.null_token = '[PAD]'
-        self.start_idx = self.tokenizer.convert_tokens_to_ids(['[CLS]'])[
-            0
-        ]  # should be 101
-        self.end_idx = self.tokenizer.convert_tokens_to_ids(['[SEP]'])[
-            0
-        ]  # should be 102
-        self.pad_idx = self.tokenizer.convert_tokens_to_ids(['[PAD]'])[0]  # should be 0
->>>>>>> 5e5776e9
         # set tok2ind for special tokens
         self.tok2ind[self.start_token] = self.start_idx
         self.tok2ind[self.end_token] = self.end_idx
