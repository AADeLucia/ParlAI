--- conflicted
+++ resolved
@@ -448,12 +448,8 @@
                         + num_workers() * self.world.get_total_epochs()
                     ),
                     'impatience': self.impatience,
-<<<<<<< HEAD
                     'valid_reports': [self._safe_report(v) for v in self.valid_reports],
-=======
-                    'valid_reports': self.valid_reports,
                     'best_valid': self.best_valid,
->>>>>>> ebb7ea5a
                 },
                 f,
             )
